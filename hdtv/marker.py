# -*- coding: utf-8 -*-

# HDTV - A ROOT-based spectrum analysis software
#  Copyright (C) 2006-2009  The HDTV development team (see file AUTHORS)
#
# This file is part of HDTV.
#
# HDTV is free software; you can redistribute it and/or modify it
# under the terms of the GNU General Public License as published by the
# Free Software Foundation; either version 2 of the License, or (at your
# option) any later version.
#
# HDTV is distributed in the hope that it will be useful, but WITHOUT
# ANY WARRANTY; without even the implied warranty of MERCHANTABILITY or
# FITNESS FOR A PARTICULAR PURPOSE. See the GNU General Public License
# for more details.
#
# You should have received a copy of the GNU General Public License
# along with HDTV; if not, write to the Free Software Foundation,
# Inc., 51 Franklin Street, Fifth Floor, Boston, MA 02110-1301, USA
import ROOT
import hdtv.cal
import hdtv.color
from hdtv.drawable import Drawable


class Marker(Drawable):
<<<<<<< HEAD
	""" 
	Markers in X or in Y direction
	
	Every marker contains a pair of positions as many markers come always in 
	pairs to mark a region (like background markers). Of course it is also 
	possible to have markers that consist of a single marker, then the second 
	possition is None.
	"""
	def __init__(self, xytype, p1, color=None, cal=None, connecttop=True):
		Drawable.__init__(self, color, cal)
		self.xytype = xytype
		self.connecttop = connecttop
		self.p1 = p1
		self.p2 = None
		
	def __str__(self):
		if self.p2:
			return '%s marker at %s and %s' %(self.xytype, self.p1, self.p2)
		else:
			return '%s marker at %s' %(self.xytype, self.p1)
		
	def Draw(self, viewport):
		""" 
		Draw the marker
		"""
		if self.viewport:
			if self.viewport == viewport:
				# this marker has already been drawn
				# but maybe the position changed
				self.Refresh()
				return
			else:
				# Marker can only be drawn to a single viewport
				raise RuntimeError, "Marker cannot be realized on multiple viewports"
		self.viewport = viewport
		# adjust the position values for the creation of the makers
		# on the C++ side all values must be uncalibrated
		if self.p2 == None:
			n = 1
			p1 = self.cal.E2Ch(self.p1)
			p2 = 0.0
		else:
			n = 2
			p1 = self.cal.E2Ch(self.p1)
			p2 = self.cal.E2Ch(self.p2)
		# X or Y?
		if self.xytype == "X":
			constructor = ROOT.HDTV.Display.XMarker
		elif self.xytype == "Y":
			constructor = ROOT.HDTV.Display.YMarker
		if not self.color:
			self.color = hdtv.color.zoom
		self.displayObj = constructor(n, p1, p2, self.color)
		if self.xytype=="X":
			# calibration makes only sense on the X axis
			self.displayObj.SetCal(self.cal)
			self.displayObj.SetConnectTop(self.connecttop)
		self.displayObj.Draw(self.viewport)
=======
    """ 
    Markers in X or in Y direction
    
    Every marker contains a pair of positions as many markers come always in 
    pairs to mark a region (like background markers). Of course it is also 
    possible to have markers that consist of a single marker, then the second 
    possition is None.
    """
    def __init__(self, xytype, p1, color=None, cal=None, connecttop=True):
        Drawable.__init__(self, color, cal)
        self.xytype = xytype
        self.connecttop = connecttop
        self.p1 = p1
        self.p2 = None
        
    def __str__(self):
        if self.p2:
            return '%s marker at %s and %s' %(self.xytype, self.p1, self.p2)
        else:
            return '%s marker at %s' %(self.xytype, self.p1)
        
    def Draw(self, viewport):
        """ 
        Draw the marker
        """
        if self.viewport:
            if self.viewport == viewport:
                # this marker has already been drawn
                # but maybe the position 
                self.Refresh()
                return
            else:
                # Marker can only be drawn to a single viewport
                raise RuntimeError, "Marker cannot be realized on multiple viewports"
        self.viewport = viewport
        # adjust the position values for the creation of the makers
        # on the C++ side all values must be uncalibrated
        if self.p2 == None:
            n = 1
            p1 = self.cal.E2Ch(self.p1)
            p2 = 0.0
        else:
            n = 2
            p1 = self.cal.E2Ch(self.p1)
            p2 = self.cal.E2Ch(self.p2)
        # X or Y?
        if self.xytype == "X":
            constructor = ROOT.HDTV.Display.XMarker
        elif self.xytype == "Y":
            constructor = ROOT.HDTV.Display.YMarker
        if not self.color:
            self.color = hdtv.color.zoom
        self.displayObj = constructor(n, p1, p2, self.color)
        if self.xytype=="X":
            # calibration makes only sense on the X axis
            self.displayObj.SetCal(self.cal)
            self.displayObj.SetConnectTop(self.connecttop)
        self.displayObj.Draw(self.viewport)
>>>>>>> 952b39e3

    def Refresh(self):
        """ 
        Update the position of the marker
        """
        if not self.viewport:
            return
        if self.displayObj:
            if self.p2:
                # on the C++ side all values must be uncalibrated
                p1 = self.cal.E2Ch(self.p1)
                p2 = self.cal.E2Ch(self.p2)
                self.displayObj.SetN(2)
                self.displayObj.SetPos(p1, p2)
                self.displayObj.SetCal(self.cal)
            else:
                # on the C++ side all values must be uncalibrated
                p1 = self.cal.E2Ch(self.p1)
                self.displayObj.SetN(1)
                self.displayObj.SetPos(p1)
                self.displayObj.SetCal(self.cal)

    def Copy(self, cal=None):
        """
        Create a copy of this marker
        
        The actual position of the marker on the display (calibrated value)
        is kept. 
        """
        new = Marker(self.xytype, self.p1, self.color, cal)
        new.p2= self.p2
        return new
        

    def Recalibrate(self, cal=None):
        """
        Changes the uncalibrated values of the position in such a way, 
        that the calibrated values are kept fixed, but a new calibration is used.
        """
        self.cal= hdtv.cal.MakeCalibration(cal)
        self.Refresh()
        
        
    def SetCal(self, cal):
        """
        Changes the calibration of a marker
        this changes also the values of p1 and p2, as they are calibrated values
        """
        self.p1 = cal.Ch2E(self.cal.E2Ch(self.p1))
        if self.p2:
            self.p2 = cal.Ch2E(self.cal.E2Ch(self.p2))
        Drawable.SetCal(self, cal)


class MarkerCollection(Drawable):
    def __init__(self, xytype, paired=False, maxnum=None, color=None, cal=None, connecttop=True):
        Drawable.__init__(self, color, cal)
        self.xytype = xytype
        self.paired = paired
        self.maxnum = maxnum
        self.connecttop = connecttop
        self.collection = list()
        

    def Draw(self, viewport):
        self.viewport = viewport
        for marker in self.collection:
            marker.Draw(self.viewport)
            

    def Show(self):
        for marker in self.collection:
            marker.Show()
            

    def Hide(self):
        for marker in self.collection:
            marker.Hide()
            

    def Remove(self):
        for marker in self.collection:
            marker.Remove()
        self.collection = list()
            

    def SetColor(self, color=None, active=False):
        if not color:
            # use old color
            color = self.color
        self.color=hdtv.color.Highlight(color, active)
        for marker in self.collection:
            marker.SetColor(self.color)
            

    def SetCal(self, cal):
        self.cal= hdtv.cal.MakeCalibration(cal)
        for marker in self.collection:
            marker.SetCal(cal)


    def Recalibrate(self, cal):
        """
        Changes the internal (uncalibrated) values of the positions in such a way, 
        that the calibrated values are kept fixed, but a new calibration is used.
        """
        self.cal = hdtv.cal.MakeCalibration(cal)
        for marker in self.collection:
            marker.Recalibrate(cal)


    def __getattr__(self, name):
        # FIXME: include automatic remove when a marker is deleted
        return getattr(self.collection, name)


    def PutMarker(self, pos):
        """
        Put a marker to position pos, possibly completing a marker pair
        """
        if not self.paired:
            m = Marker(self.xytype, pos, self.color, self.cal, self.connecttop)
            if self.viewport:
                m.Draw(self.viewport)
            self.collection.append(m)
        else:
            if len(self.collection)>0 and self.collection[-1].p2==None:
                pending = self.collection[-1]
                pending.p2 = pos
                pending.Refresh()
            elif self.maxnum and len(self.collection)== self.maxnum:
                pending = self.collection.pop(0)
                pending.p1 = pos
                pending.p2 = None
                pending.Refresh()
                self.collection.append(pending)
            else:
                pending = Marker(self.xytype, pos, self.color, self.cal,\
                                 self.connecttop)
                if self.viewport:
                    pending.Draw(self.viewport)
                self.collection.append(pending)
                
    def IsFull(self):
        """
        Checks if this MarkerCollection already contains the maximum number of
        markers allowed
        """
        if self.maxnum == None:
            return False
            
        if len(self.collection) > 0 and self.collection[-1].p2 == None:
            return False
            
        return len(self.collection) == self.maxnum
        
    def IsPending(self):
        """
        Checks if there is a single marker waiting to form a pair.
        Always returns False if this is a MarkerCollection with paired == False.
        """
        if not self.paired:
            return False
        return (len(self.collection) > 0 and self.collection[-1].p2 == None)
    
    def Clear(self):
        if self.viewport != None:
            self.viewport.LockUpdate()
            
        for m in self.collection:
            m.Remove()
        
        self.collection = list()
        
        if self.viewport != None:
            self.viewport.UnlockUpdate()
        
        
    def RemoveNearest(self, pos):
        """
        Remove the marker that is nearest to pos
        If one of the members of a marker pair is nearest to pos, 
        both are removed
        """
        if len(self.collection)==0:
            print "Warning: no marker available, no action taken"
            return
        index = dict()
        for m in self.collection:
            diff = abs(pos-m.p1)
            index[diff] = m
            if self.paired and not m.p2==None:
                diff = abs(pos-m.p2)
                index[diff] = m
        nearest = index[min(index.keys())]
        nearest.Remove()
        self.collection.remove(nearest)
        
    
            
<|MERGE_RESOLUTION|>--- conflicted
+++ resolved
@@ -25,66 +25,6 @@
 
 
 class Marker(Drawable):
-<<<<<<< HEAD
-	""" 
-	Markers in X or in Y direction
-	
-	Every marker contains a pair of positions as many markers come always in 
-	pairs to mark a region (like background markers). Of course it is also 
-	possible to have markers that consist of a single marker, then the second 
-	possition is None.
-	"""
-	def __init__(self, xytype, p1, color=None, cal=None, connecttop=True):
-		Drawable.__init__(self, color, cal)
-		self.xytype = xytype
-		self.connecttop = connecttop
-		self.p1 = p1
-		self.p2 = None
-		
-	def __str__(self):
-		if self.p2:
-			return '%s marker at %s and %s' %(self.xytype, self.p1, self.p2)
-		else:
-			return '%s marker at %s' %(self.xytype, self.p1)
-		
-	def Draw(self, viewport):
-		""" 
-		Draw the marker
-		"""
-		if self.viewport:
-			if self.viewport == viewport:
-				# this marker has already been drawn
-				# but maybe the position changed
-				self.Refresh()
-				return
-			else:
-				# Marker can only be drawn to a single viewport
-				raise RuntimeError, "Marker cannot be realized on multiple viewports"
-		self.viewport = viewport
-		# adjust the position values for the creation of the makers
-		# on the C++ side all values must be uncalibrated
-		if self.p2 == None:
-			n = 1
-			p1 = self.cal.E2Ch(self.p1)
-			p2 = 0.0
-		else:
-			n = 2
-			p1 = self.cal.E2Ch(self.p1)
-			p2 = self.cal.E2Ch(self.p2)
-		# X or Y?
-		if self.xytype == "X":
-			constructor = ROOT.HDTV.Display.XMarker
-		elif self.xytype == "Y":
-			constructor = ROOT.HDTV.Display.YMarker
-		if not self.color:
-			self.color = hdtv.color.zoom
-		self.displayObj = constructor(n, p1, p2, self.color)
-		if self.xytype=="X":
-			# calibration makes only sense on the X axis
-			self.displayObj.SetCal(self.cal)
-			self.displayObj.SetConnectTop(self.connecttop)
-		self.displayObj.Draw(self.viewport)
-=======
     """ 
     Markers in X or in Y direction
     
@@ -113,7 +53,7 @@
         if self.viewport:
             if self.viewport == viewport:
                 # this marker has already been drawn
-                # but maybe the position 
+                # but maybe the position changed
                 self.Refresh()
                 return
             else:
@@ -143,7 +83,6 @@
             self.displayObj.SetCal(self.cal)
             self.displayObj.SetConnectTop(self.connecttop)
         self.displayObj.Draw(self.viewport)
->>>>>>> 952b39e3
 
     def Refresh(self):
         """ 
