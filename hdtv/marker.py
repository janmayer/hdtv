--- conflicted
+++ resolved
@@ -298,16 +298,6 @@
     def Hide(self):
         for marker in self:
             marker.Hide()
-<<<<<<< HEAD
-            
-
-    def Remove(self):
-        for marker in self:
-            marker.Remove()
-            self.remove(marker)
-        self.collection = list()
-=======
->>>>>>> 5cc4ee73
         
     def Refresh(self):
         for marker in self:
@@ -328,31 +318,15 @@
         """
         Put a marker to calibrated position pos, possibly completing a marker pair
         """
-<<<<<<< HEAD
-        if self.IsPending():
-            pending = self[-1]
-            pending.p2 = pos
-            pending.Refresh()
-        elif self.IsFull():
-=======
         if isinstance(pos, (float,int)):
             pos = hdtv.util.Position(pos_cal = pos, parent=self)
 
         if self.IsFull():
->>>>>>> 5cc4ee73
             pending = self.pop(0)
             pending.p1 = pos
             pending.p2 = None
             pending.Refresh()
             self.append(pending)
-<<<<<<< HEAD
-        else:
-            m = Marker(self.xytype, pos, self._activeColor, self.cal,self.connecttop)
-            if self.viewport:
-                m.Draw(self.viewport)
-            self.append(m)
-            
-=======
         elif self.IsPending():
             pending = self[-1]
             pending.p2 = pos
@@ -363,7 +337,6 @@
             self.append(m)
             if self.viewport:
                 m.Draw(self.viewport)
->>>>>>> 5cc4ee73
                 
     def IsFull(self):
         """
@@ -386,9 +359,6 @@
             return False
         return (len(self) > 0 and self[-1].p2 == None)
     
-<<<<<<< HEAD
-
-=======
     
     def Clear(self):
         """
@@ -402,7 +372,6 @@
             self.viewport.UnlockUpdate()
         
         
->>>>>>> 5cc4ee73
     def RemoveNearest(self, pos):
         """
         Remove the marker that is nearest to pos
