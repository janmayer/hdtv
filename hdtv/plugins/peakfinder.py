# -*- coding: utf-8 -*-

# HDTV - A ROOT-based spectrum analysis software
#  Copyright (C) 2006-2009  The HDTV development team (see file AUTHORS)
#
# This file is part of HDTV.
#
# HDTV is free software; you can redistribute it and/or modify it
# under the terms of the GNU General Public License as published by the
# Free Software Foundation; either version 2 of the License, or (at your
# option) any later version.
#
# HDTV is distributed in the hope that it will be useful, but WITHOUT
# ANY WARRANTY; without even the implied warranty of MERCHANTABILITY or
# FITNESS FOR A PARTICULAR PURPOSE. See the GNU General Public License
# for more details.
#
# You should have received a copy of the GNU General Public License
# along with HDTV; if not, write to the Free Software Foundation,
# Inc., 51 Franklin Street, Fifth Floor, Boston, MA 02110-1301, USA

#-------------------------------------------------------------------------------
# Peak finding and fitting plugin for HDTV
#-------------------------------------------------------------------------------


import hdtv.cmdline
import hdtv.fitter
import hdtv.peakmodels
import hdtv.options
import hdtv.spectrum
import hdtv.color
import ROOT
import copy

class PeakFinder:
    
    def __init__(self, spectra):
        
        self.spectra = spectra
        hdtv.ui.msg("loaded PeakFinder plugin")
        
        # Register configuration variables for fit peakfind
        opt = hdtv.options.Option(default = 2.5)
        hdtv.options.RegisterOption("fit.peakfind.sigma", opt)    
        opt = hdtv.options.Option(default = 0.05)
        hdtv.options.RegisterOption("fit.peakfind.threshold", opt)
<<<<<<< HEAD
        opt = hdtv.options.Option(default = False, boolean=True)
        hdtv.options.RegisterOption("fit.peakfind.auto_fit", opt)
=======
        opt = hdtv.options.Option(default = 2)
        hdtv.options.RegisterOption("fit.peakfind.bgdeg", opt)
        opt = hdtv.options.Option(default = False, parse = hdtv.options.ParseBool)
        hdtv.options.RegisterOption("fit.peakfind.no_fit", opt)
>>>>>>> ee189e2f
        
        
        prog = "fit peakfind"
        description = "Search for peaks in active spectrum in given range"
        usage = "%prog <start> <end>"
        parser = hdtv.cmdline.HDTVOptionParser(prog = prog, description = description, usage = usage)
        parser.add_option("-S", "--sigma", action = "store", default = hdtv.options.Get("fit.peakfind.sigma"),
                        help = "FWHM of peaks")
        parser.add_option("-t", "--threshold", action = "store", default = hdtv.options.Get("fit.peakfind.threshold"),
                        help = "Threshold of peaks to accept in fraction of the amplitude of highest peak (in %)")
<<<<<<< HEAD
        parser.add_option("-a", "--auto-fit", action = "store_true", default = hdtv.options.Get("fit.peakfind.auto_fit"),
                        help = "automatically fit found peaks")
=======
        parser.add_option("-b", "--bgdeg", action = "store", default = hdtv.options.Get("fit.peakfind.bgdeg"),
                        help = "degree of background")
        parser.add_option("-n", "--no-fit", action = "store_true", default = hdtv.options.Get("fit.peakfind.no_fit"),
                        help = "do not fit found peaks")
>>>>>>> ee189e2f
        parser.add_option("-p", "--peak-model", action = "store", default = "theuerkauf",
                        help = "fit found peaks")
        parser.add_option("-r", "--reject", action = "store_true", default = False,
                        help = "reject fits with unreasonable values")
#        parser.add_option("-", "--no-reject", action = "store_true", default = False,
#                        help = "reject fits with unreasonable values")
        
        hdtv.cmdline.AddCommand(prog, self.PeakSearch, level = 4, parser = parser, minargs = 0, fileargs = False)
        
    
        prog = "fit bgfit"
        description = "XXX"
        usage = "%prog <start> <end>"
        parser = hdtv.cmdline.HDTVOptionParser(prog = prog, description = description, usage = usage)
#        parser.add_option("-s", "--sigma", action = "store", default = hdtv.options.Get("fit.peakfind.sigma"),
#                        help = "FWHM of peaks")
#        parser.add_option("-t", "--threshold", action = "store", default = hdtv.options.Get("fit.peakfind.threshold"),
#                        help = "Threshold of peaks to accept in fraction of the amplitude of highest peak (in %)")
#        parser.add_option("-n", "--no-fit", action = "store_true", default = hdtv.options.Get("fit.peakfind.no_fit"),
#                        help = "do not fit found peaks")
#        parser.add_option("-p", "--peak-model", action = "store", default = "theuerkauf",
#                        help = "fit found peaks")
#        parser.add_option("-r", "--no-reject", action = "store_true", default = False,
#                        help = "reject fits with unreasonable values")
        
        hdtv.cmdline.AddCommand(prog, self.BGFit, level = 4, parser = parser, minargs = 0, fileargs = False)
        
    
    def BGFit(self, args, options):
        """
        Do a background fit
        """
        # Background fit
        sid = self.spectra.activeID
        tSpec = ROOT.TSpectrum()

        
        spec = self.spectra[self.spectra.activeID]

        hist = copy.copy(spec.fHist) # Copy hist here 
        # TODO: draw background
        hbg = hist.ShowBackground(20, "goff")
        print "hbg", hbg
        bgspec = hdtv.spectrum.Spectrum(hbg, cal=spec.cal)
        
        bspec = hdtv.spectrum.SpectrumCompound(spec.viewport, bgspec)
        sid = self.spectra.Add(bgspec)
        bgspec.SetColor(hdtv.color.ColorForID(sid))
        print "BGSPec", sid

    
    def PeakSearch(self, args, options):

        try:
            if not self.spectra.activeID in self.spectra.visible:
                hdtv.ui.warn("Active spectrum is not visible, no action taken")
                return True
        except KeyError:
            hdtv.ui.error("No active spectrum")
            return False
        

        sid = self.spectra.activeID
        tSpec = ROOT.TSpectrum()

        spec = self.spectra[sid]
        hist = copy.copy(spec.fHist) # Copy hist here so we can safely modify ranges, etc. below

        try:
            sigma_Ch = spec.cal.E2Ch(float(options.sigma)) - spec.cal.E2Ch(float(0.0))
            assert sigma_Ch > 0, "Sigma must be > 0"
            print "sigma_ch", sigma_Ch
            sigma_E = float(options.sigma) 
            threshold = float(options.threshold)
        except ValueError:
            hdtv.ui.error("Invalid sigma/threshold")
            return False
        
        autofit = options.auto_fit
        peakModel = options.peak_model
        bgdeg = int(options.bgdeg)
        
        # Init start and end region
        start_E = 0.0
        start_Ch = spec.cal.E2Ch(start_E)
        end_Ch = hist.GetNbinsX()
        end_E = spec.cal.Ch2E(end_Ch)
        
        try:
            if len(args) > 0:
                start_E = float(args[0])
                start_Ch = spec.cal.E2Ch(start_E)
                
            if len(args) == 2:
                end_E = float(args[1])
                end_Ch = spec.cal.E2Ch(end_E)
        except ValueError:
            hdtv.ui.error("Invalid start/end arguments")
            return False

        hdtv.ui.msg("Search Peaks in region " + str(start_E) + "--" + str(end_E) + " (sigma=" + str(sigma_E) + " threshold=" + str(threshold*100) + " %" + " bgdeg=" + str(bgdeg)+ ")")
        
        # Invoke ROOT's peak finder
        hist.SetAxisRange(start_Ch, end_Ch)
        num_peaks = tSpec.Search(hist, sigma_Ch, "goff", threshold)
        foundpeaks = tSpec.GetPositionX()

        parameter = dict()
        
        # Sort by position
        tmp = list()
        for i in range(0, num_peaks):
            tmp.append(foundpeaks[i]) # convert from array to list
        tmp.sort()
        foundpeaks = tmp
        
        # Store peaks
        
        # TODO:
        # * Reject negeative FWHM, Volume
        # * Reject unreasonable FWHM
        # * DOublet fitting
        for p in foundpeaks:
             fitter = hdtv.fitter.Fitter(peakModel, bgdeg)
             fit = hdtv.fit.Fit(fitter, cal = spec.cal)     
             pos_E = spec.cal.Ch2E(p)
             pos_Ch = p
             bin = hist.GetXaxis().FindBin(pos_Ch)
             yp = hist.GetBinContent(bin)
         
             fit.PutPeakMarker(pos_E)
             
             free = True
             parameter["pos"] = hdtv.peakmodels.FitValue(pos_Ch, sigma_Ch / 2.0, free)
             parameter["width"] = hdtv.peakmodels.FitValue(sigma_Ch, 0, free)
             parameter["vol"] = hdtv.peakmodels.FitValue(0, 0, free)
#             parameter["vol"] = hdtv.peakmodels.FitValue(0, 0, free)
             free = False
             parameter["tl"] = hdtv.peakmodels.FitValue(None, None, free)
             parameter["tr"] = hdtv.peakmodels.FitValue(None, None, free)
             parameter["sw"] = hdtv.peakmodels.FitValue(None, None, free)
             parameter["sh"] = hdtv.peakmodels.FitValue(None, None, free)
             try:
                 peak = fit.fitter.peakModel.Peak(cal = spec.cal, **parameter)
             except:
                 hdtv.ui.error("Error creating peak")
                 hdtv.ui.debug("PeakSearch(): Fitter Parameter= " + str(parameter))
                 continue
             
             fit.peaks.append(peak)
             reject = False
             if autofit:          
                 region_width = sigma_E * 5. # TODO: something sensible here
                 fit.PutRegionMarker(pos_E - region_width / 2.)
                 fit.PutRegionMarker(pos_E + region_width / 2.)
                 fit.FitPeakFunc(spec, silent = True)
                 if options.reject:
                     if len(fit.peaks) == 1: # TODO: Do something sensible for doublets (when we are fitting them here)
                         if fit.peaks[0].width <= 0.0 or fit.peaks[0].vol <= 0.0 or fit.peaks[0].width > 7 * sigma_E:
                             hdtv.ui.msg("Rejecting peak @" + str(fit.peaks[0].pos_cal) + " keV (width = " + str(fit.peaks[0].width) + " vol = " + str(fit.peaks[0].vol) + ")")
                             reject = True
                             num_peaks -= 1
             
             if not reject:
<<<<<<< HEAD
                 ID = spec.AddFit(fit)
                 fit.title = fit.title + "(*)"
=======
                 ID = self.spectra[sid].fits.Add(fit)
                 fit.title= str(ID) + "(*)"
>>>>>>> ee189e2f
        
        hdtv.ui.msg("Found " + str(num_peaks) + " peaks")
        return True
    
# plugin initialisation
import __main__
if not hasattr(__main__, "spectra"):
    import hdtv.drawable
    __main__.spectra = hdtv.drawable.DrawableCompound(__main__.window.viewport)
__main__.peakfinder = PeakFinder(__main__.spectra)<|MERGE_RESOLUTION|>--- conflicted
+++ resolved
@@ -45,15 +45,11 @@
         hdtv.options.RegisterOption("fit.peakfind.sigma", opt)    
         opt = hdtv.options.Option(default = 0.05)
         hdtv.options.RegisterOption("fit.peakfind.threshold", opt)
-<<<<<<< HEAD
         opt = hdtv.options.Option(default = False, boolean=True)
         hdtv.options.RegisterOption("fit.peakfind.auto_fit", opt)
-=======
         opt = hdtv.options.Option(default = 2)
         hdtv.options.RegisterOption("fit.peakfind.bgdeg", opt)
-        opt = hdtv.options.Option(default = False, parse = hdtv.options.ParseBool)
-        hdtv.options.RegisterOption("fit.peakfind.no_fit", opt)
->>>>>>> ee189e2f
+
         
         
         prog = "fit peakfind"
@@ -64,15 +60,10 @@
                         help = "FWHM of peaks")
         parser.add_option("-t", "--threshold", action = "store", default = hdtv.options.Get("fit.peakfind.threshold"),
                         help = "Threshold of peaks to accept in fraction of the amplitude of highest peak (in %)")
-<<<<<<< HEAD
         parser.add_option("-a", "--auto-fit", action = "store_true", default = hdtv.options.Get("fit.peakfind.auto_fit"),
                         help = "automatically fit found peaks")
-=======
         parser.add_option("-b", "--bgdeg", action = "store", default = hdtv.options.Get("fit.peakfind.bgdeg"),
                         help = "degree of background")
-        parser.add_option("-n", "--no-fit", action = "store_true", default = hdtv.options.Get("fit.peakfind.no_fit"),
-                        help = "do not fit found peaks")
->>>>>>> ee189e2f
         parser.add_option("-p", "--peak-model", action = "store", default = "theuerkauf",
                         help = "fit found peaks")
         parser.add_option("-r", "--reject", action = "store_true", default = False,
@@ -237,13 +228,8 @@
                              num_peaks -= 1
              
              if not reject:
-<<<<<<< HEAD
                  ID = spec.AddFit(fit)
                  fit.title = fit.title + "(*)"
-=======
-                 ID = self.spectra[sid].fits.Add(fit)
-                 fit.title= str(ID) + "(*)"
->>>>>>> ee189e2f
         
         hdtv.ui.msg("Found " + str(num_peaks) + " peaks")
         return True
