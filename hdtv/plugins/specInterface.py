--- conflicted
+++ resolved
@@ -371,18 +371,7 @@
         Add spectra (spec1 + spec2, ...)
         """
         try:
-<<<<<<< HEAD
-            # this is a test for valid id (is a string but can be an int)
-            int(args[0])
-            addTo = args[0]
-            try:
-                ids = hdtv.cmdhelper.ParseIds(args[1:], self.spectra)
-            except KeyError:
-                hdtv.ui.msg("Adding active spectrum %s" % self.spectra.activeID)
-                ids = [self.spectra.activeID]
-=======
             ids = hdtv.util.ID.ParseIds(args, self.spectra, only_existent=False)
->>>>>>> 86518042
         except ValueError:
             return "USAGE"
         
@@ -415,14 +404,7 @@
         Substract spectra (spec1 - spec2, ...)
         """   
         try:
-<<<<<<< HEAD
-            ids = hdtv.cmdhelper.ParseIds(args[1:], self.spectra)
-        except KeyError:
-            ids = [self.spectra.activeID]
-            hdtv.ui.msg("Substracting active spectrum %s" % self.spectra.activeID)
-=======
             ids = hdtv.util.ID.ParseIds(args, self.spectra, only_existent=False)
->>>>>>> 86518042
         except ValueError:
             return "USAGE"
             
