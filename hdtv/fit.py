--- conflicted
+++ resolved
@@ -29,11 +29,15 @@
 	"""
 	Fit object
 	
-<<<<<<< HEAD
 	This Fit object is the graphical representation of a fit in HDTV. 
 	It contains the marker lists and the functions. The actual interface to
 	the C++ fitting routines is the class Fitter.
+
+	All values (fit parameters, fit region, peak list) are in uncalibrated units.
+	If spec has a calibration, they will automatically be converted into 
+	uncalibrated units before passing them to the C++ fitter.
 	"""
+
 	def __init__(self, fitter, region=[], peaks=[], backgrounds=[], color=None):
 		Drawable.__init__(self, color)
 		self.regionMarkers = region
@@ -64,51 +68,9 @@
 			i+=1
 		return text
 
-=======
-	A Fit object is the graphical representation of a fit in HDTV. It contains the
-	actual fitter as well as the DisplayFunctions and markers for displaying its
-	results.
-	
-	All values (fit parameters, fit region, peak list) are in uncalibrated units.
-	If spec has a calibration, they will automatically be converted into uncalibrated
-	units before passing them to the C++ fitter.
-	"""
-	
-	def __init__(self, spec=None, region=[], peaklist=[], bglist=[]):
-		self.__dict__["spec"] = spec          # Associated Spectrum() object
-		self.__dict__["region"] = region      # Tuple containing region considered in peak fit
-		self.__dict__["peaklist"] = peaklist  # List of peak positions
-		self.__dict__["bglist"] = bglist      # List of regions considered in background fit
-		self.__dict__["fitter"] = None        # C++ peak fitter
-		self.__dict__["bgfitter"] = None      # C++ background fitter
-		self.__dict__["resultPeaks"] = []     # Positions of peaks
-		self.__dict__["dispFunc"] = None      # DisplayFunc for sum
-		self.__dict__["dispBgFunc"] = None    # DisplayFunc for background
-		self.__dict__["dispDecompFuncs"] = list()  # List of DisplayFunc s for peak decomposition
-		self.__dict__["viewport"] = None      # View on which fit is being displayed
-		self.__dict__["bgdeg"] = None         # Degree of background polynomial
-		self.__dict__["peakmodel"] = None     # Peak model
-		
-		self.__dict__["showDecomp"] = False   # Show decomposition of fit
-		
-	def __setattr__(self, key, val):
-		"""
-		Set fit parameter (overwrites the normal set function!)
-		 
-		The fitter must be reinitialized before the next fit, if the value of 
-		spec, region, peaklist, bglist, leftTail or rightTail changed.
-		"""
-		# Allow doing a set with no effect without reset
-		if key in self.__dict__ and self.__dict__[key] == val:
-			return
-		
-		if key in ["spec", "bglist", "bgdeg"]:
-			self.ResetBackground()
-		if key in ["peakmodel", "spec", "region", "peaklist"]: 
-			self.ResetPeak()
->>>>>>> e61186b4
 
 	def Draw(self, viewport):
+
 		if self.viewport:
 			if not self.viewport == viewport:
 				# Unlike the Display object of the underlying implementation,
@@ -136,7 +98,6 @@
 			marker.Refresh()
 		self.viewport.UnlockUpdate()
 		
-<<<<<<< HEAD
 
 	def Refresh(self):
 		# repeat the fits
@@ -154,49 +115,6 @@
 
 
 	def FitBgFunc(self):
-=======
-		self.__dict__[key] = val
-		
-	def E2Ch(self, e):
-		if self.spec.fCal:
-			return self.spec.fCal.E2Ch(e)
-		else:
-			return e
-			
-	def Ch2E(self, ch):
-		if self.spec.fCal:
-			return self.spec.fCal.Ch2E(ch)
-		else:
-			return ch
-			
-	def dEdCh(self, ch):
-		if self.spec.fCal:
-			return self.spec.fCal.dEdCh(ch)
-		else:
-			return 1.0
-
-	def InitFitter(self):
-		"""
-		Initialize a new C++ Fitter Object
-		"""
-		if not self.peakmodel:
-			raise RuntimeError, "No peak model defined"
-		
-		self.peakmodel.fCal = self.spec.fCal
-		self.peaklist.sort()
-		self.fitter = self.peakmodel.GetFitter(self.region, self.peaklist)
-		
-	def InitBgFitter(self, fittype = ROOT.HDTV.Fit.PolyBg):
-		"""
-		Initialize a new background fitter
-		"""
-		bgfitter = ROOT.HDTV.Fit.PolyBg(self.bgdeg)
-		for bg in self.bglist:
-			bgfitter.AddRegion(self.spec.E2Ch(bg[0]), self.spec.E2Ch(bg[1]))
-		self.bgfitter = bgfitter
-		
-	def ResetBackground(self):
->>>>>>> e61186b4
 		"""
 		Do the background fit and extrat the function for display
 		Note: You still need to call Draw afterwards.
@@ -215,23 +133,6 @@
 			if self.fitter.spec.cal:
 				self.dispBgFunc.SetCal(self.fitter.spec.cal)
 			
-<<<<<<< HEAD
-=======
-		for dispFunc in self.dispDecompFuncs:
-			dispFunc.Remove()
-		self.dispDecompFuncs = list()
-			
-		self.__dict__["fitter"] = None
-		self.__dict__["resultPeaks"] = []
-		
-	def Reset(self):
-		"""
-		Resets the fitter to its original state
-		"""
-		self.ResetBackground()
-		self.ResetPeak()
-		self.__dict__["spec"] = None
->>>>>>> e61186b4
 	
 	def FitPeakFunc(self):
 		"""
@@ -276,32 +177,12 @@
 		self.viewport.UnlockUpdate()
 		
 		
-<<<<<<< HEAD
 	def Hide(self):
 		self.viewport.LockUpdate()
 		objs = self.dispFuncs+self.peakMarkers+self.regionMarkers+self.bgMarkers
 		for obj in objs:
 			obj.Hide()
 		self.viewport.UnlockUpdate()
-=======
-		# Copy information for each peak
-		peaks = []
-		for i in range(0, numPeaks):
-			peaks.append(self.peakmodel.CopyPeak(fit=self, cpeak=self.fitter.GetPeak(i)))
-		self.resultPeaks = peaks
-			
-		# Draw function to viewport
-		if(update):
-			self.Update()
-
-	def DoBgFit(self, update=True):
-		"""
-		Fit the background function in the current region
-		"""
-		# Check if there is a spectrum available
-		if not self.spec:
-			raise RuntimeError, "No spectrum to fit"
->>>>>>> e61186b4
 		
 		
 	def Remove(self):
@@ -311,51 +192,6 @@
 			obj.Remove()
 		self.viewport.UnlockUpdate()
 
-<<<<<<< HEAD
-=======
-	def Draw(self, viewport):
-		"""
-		Display this fit in the viewport given
-		"""
-		if self.viewport:
-			raise RuntimeError, "Fit is already realized"
-			
-		if not viewport:
-			raise RuntimeError, "Called Draw() with invalid viewport"
-		
-		# Save the viewport
-		self.viewport = viewport
-		
-		# Draw everything we have to the viewport
-		self.Update()
-			
-	def Remove(self):
-		"""
-		Delete this fit from its viewport
-		"""
-		# Remove the viewport from this object
-		self.viewport = None
-		
-		# Delete everything drawn
-		self.Update()
-		
-	def CalibrationChanged(self):
-		"""
-		Called when the calibration of the associated spectrum changes
-		"""
-		if self.viewport:
-			self.viewport.LockUpdate()
-		
-		if self.dispBgFunc:
-			self.dispBgFunc.SetCal(self.spec.fCal)
-		if self.dispFunc:
-			self.dispFunc.SetCal(self.spec.fCal)
-		for func in self.dispDecompFuncs:
-			func.SetCal(self.spec.fCal)
-			
-		if self.viewport:
-			self.viewport.UnlockUpdate()
->>>>>>> e61186b4
 
 	def SetColor(self, color):
 		if self.viewport:
@@ -371,7 +207,6 @@
 		"""
 		Sets whether to display a decomposition of the fit
 		"""
-<<<<<<< HEAD
 		if self.showDecomp == stat:
 			# this is already the situation, thus nothing to be done here
 			return
@@ -384,57 +219,37 @@
 				for func in self.dispDecompFuncs:
 					func.Hide()
 		
-=======
-		# Transition True -> False
-		if self.showDecomp and not stat:
-			for dispFunc in self.dispDecompFuncs:
-				dispFunc.Remove()
-			self.dispDecompFuncs = list()
-		
-		# Transition False -> True
-		if not self.showDecomp and stat:
-			if self.viewport and self.fitter:
-				for i in range(0, self.fitter.GetNumPeaks()):
-					func = self.fitter.GetPeak(i).GetPeakFunc()
-					dispFunc = ROOT.HDTV.Display.DisplayFunc(func, color.FIT_DECOMP_FUNC)
-					if self.spec.fCal:
-						dispFunc.SetCal(self.spec.fCal)
-					dispFunc.Draw(self.viewport)
-					self.dispDecompFuncs.append(dispFunc)
-					
-		self.showDecomp = stat
-			
-	def DataStr(self):
-		text = str()
-
-		if self.bgfitter:
-			deg = self.bgfitter.GetDegree()
-			chisquare = self.bgfitter.GetChisquare()
-			text += "Background (seperate fit): degree = %d   chi^2 = %.2f\n" % (deg, chisquare)
-			for i in range(0,deg+1):
-				value = hdtv.util.ErrValue(self.bgfitter.GetCoeff(i),
-				                           self.bgfitter.GetCoeffError(i))
-				text += "bg[%d]: %s   " % (i, value.fmt())
-			text += "\n\n"
-
-		i = 1
-		if self.fitter:
-			text += "Peak fit: chi^2 = %.2f\n" % self.fitter.GetChisquare()
-			for peak in self.resultPeaks:
-				text += "Peak %d:\n%s\n" % (i, str(peak))
-				i += 1
-			
-        # For debugging only		
-		# text += "\n"
-		# text += "Volume: %.6f +- %.6f\n" % (self.fitter.GetVol(), self.fitter.GetVolError())
-			
-		return text
-
-def RegisterPeakModel(name, model):
-	gPeakModels[name] = model
-	
-gPeakModels = dict()
-
-RegisterPeakModel("theuerkauf", peak.PeakModelTheuerkauf)
-RegisterPeakModel("ee", peak.PeakModelEE)
->>>>>>> e61186b4
+#	def CalibrationChanged(self):
+#		"""
+#		Called when the calibration of the associated spectrum changes
+#		"""
+#		if self.viewport:
+#			self.viewport.LockUpdate()
+#		
+#		if self.dispBgFunc:
+#			self.dispBgFunc.SetCal(self.spec.fCal)
+#		if self.dispFunc:
+#			self.dispFunc.SetCal(self.spec.fCal)
+#		for func in self.dispDecompFuncs:
+#			func.SetCal(self.spec.fCal)
+#			
+#		if self.viewport:
+#			self.viewport.UnlockUpdate()
+#		
+#	def E2Ch(self, e):
+#		if self.spec.fCal:
+#			return self.spec.fCal.E2Ch(e)
+#		else:
+#			return e
+#			
+#	def Ch2E(self, ch):
+#		if self.spec.fCal:
+#			return self.spec.fCal.Ch2E(ch)
+#		else:
+#			return ch
+#			
+#	def dEdCh(self, ch):
+#		if self.spec.fCal:
+#			return self.spec.fCal.dEdCh(ch)
+#		else:
+#			return 1.0