# -*- coding: utf-8 -*-

# HDTV - A ROOT-based spectrum analysis software
#  Copyright (C) 2006-2009  The HDTV development team (see file AUTHORS)
#
# This file is part of HDTV.
#
# HDTV is free software; you can redistribute it and/or modify it
# under the terms of the GNU General Public License as published by the
# Free Software Foundation; either version 2 of the License, or (at your
# option) any later version.
#
# HDTV is distributed in the hope that it will be useful, but WITHOUT
# ANY WARRANTY; without even the implied warranty of MERCHANTABILITY or
# FITNESS FOR A PARTICULAR PURPOSE. See the GNU General Public License
# for more details.
#
# You should have received a copy of the GNU General Public License
# along with HDTV; if not, write to the Free Software Foundation,
# Inc., 51 Franklin Street, Fifth Floor, Boston, MA 02110-1301, USA
import ROOT
import dlmgr
import peak

dlmgr.LoadLibrary("fit")

class Fitter:
<<<<<<< HEAD
	"""
	"""
	def __init__(self, peakModel, bgdeg):
		self.SetPeakModel(peakModel)
		self.bgdeg = bgdeg
		self.spec = None
		self.peakFitter = None
		self.bgFitter = None
		# degree of internal background , used when no background is set
		self.intBgDeg = 0 
	
	def __getattr__(self, name):
		return getattr(self.peakModel, name)
=======
    """
    """
    def __init__(self, peakModel, bgdeg):
        self.SetPeakModel(peakModel)
        self.bgdeg = bgdeg
        self.spec = None
        self.peakFitter = None
        self.bgFitter = None
        self.intBgDeg = 0
    
    def __getattr__(self, name):
        return getattr(self.peakModel, name)
>>>>>>> 952b39e3

    def FitBackground(self, spec, backgrounds):
        self.spec = spec
        # do the background fit
        bgfitter = ROOT.HDTV.Fit.PolyBg(self.bgdeg)
        for bg in backgrounds:
            bgfitter.AddRegion(spec.cal.E2Ch(bg[0]), spec.cal.E2Ch(bg[1]))
        self.bgFitter = bgfitter
        self.bgFitter.Fit(spec.fHist)

	def RestoreBackgrounds(self, spec, backgrounds, values, errors, chisquare):
		self.spec = spec
		bgfitter = ROOT.HDTV.Fit.PolyBg(self.bgdeg)
		for bg in backgrounds:
			bgfitter.AddRegion(spec.cal.E2Ch(bg[0]), spec.cal.E2Ch(bg[1]))
		self.bgFitter = bgfitter
		self.bgFitter.Restore(values, errors, chisquare)

<<<<<<< HEAD
	def FitPeaks(self, spec, region, peaklist):
		self.spec = spec
		self.peakFitter = self.peakModel.GetFitter(region, peaklist, spec.cal)
		# Do the fit
		if self.bgFitter:
			self.peakFitter.Fit(self.spec.fHist, self.bgFitter)
		else:
			self.peakFitter.Fit(self.spec.fHist, self.intBgDeg)
		
	def RestorePeaks(self, spec, region, peaklist, params, chisquare):
		self.spec = spec
		self.peakFitter = self.peakModel.GetFitter(region, peaklist, spec.cal)
		if self.bgFitter:
			self.peakFitter.Restore(self.bgFitter, chisquare)
		else:
			# FIXME: internal background
			return 
		for i in range(0, self.peakFitter.GetNumPeaks()):
			cpeak=self.peakFitter.GetPeak(i)
			for param in params:
				cpeak.Restore(param, value, error)


#	def GetResults(self):
#		peaks = list()
#		if not self.peakFitter:
#			return peaks
#		for i in range(0, self.peakFitter.GetNumPeaks()):
#			cpeak=self.peakFitter.GetPeak(i)
#			peaks.append(self.peakModel.CopyPeak(cpeak, self.spec.cal))
#		# in some rare cases it can happen that peaks change position 
#		# while doing the fit, thus we have to sort here
#		peaks.sort()
#		return peaks
#		

	def SetPeakModel(self, model):
		"""
		Sets the peak model to be used for fitting. model can be either a string,
		in which case it is used as a key into the gPeakModels dictionary, or a 
		PeakModel object.
		"""
		global gPeakModels
		if type(model) == str:
			model = gPeakModels[model]
		self.peakModel = model()
		self.peakFitter = None
		
	
	def Copy(self):
		new = Fitter(self.peakModel.name, self.bgdeg)
		new.peakModel.fParStatus = self.peakModel.fParStatus.copy()
		return new
	
	
=======
    def FitPeaks(self, spec, region, peaklist):
        self.spec = spec
        self.peakFitter = self.peakModel.GetFitter(region, peaklist, spec.cal)
        # Do the fit
        if self.bgFitter:
            self.peakFitter.Fit(self.spec.fHist, self.bgFitter)
        else:
            self.peakFitter.Fit(self.spec.fHist, self.intBgDeg)
        
                
    def GetResults(self):
        peaks = list()
        if not self.peakFitter:
            return peaks
        for i in range(0, self.peakFitter.GetNumPeaks()):
            cpeak=self.peakFitter.GetPeak(i)
            peaks.append(self.peakModel.CopyPeak(cpeak, self.spec.cal))
        # in some rare cases it can happen that peaks change position 
        # while doing the fit, thus we have to sort here
        peaks.sort()
        return peaks
        

    def SetPeakModel(self, model):
        """
        Sets the peak model to be used for fitting. model can be either a string,
        in which case it is used as a key into the gPeakModels dictionary, or a 
        PeakModel object.
        """
        global gPeakModels
        if type(model) == str:
            model = gPeakModels[model]
        self.peakModel = model()
        self.peakFitter = None
        
    
    def Copy(self):
        new = Fitter(self.peakModel.Name(), self.bgdeg)
        new.peakModel.fParStatus = self.peakModel.fParStatus.copy()
        return new
    
    
>>>>>>> 952b39e3
# global dictionary of available peak models
def RegisterPeakModel(name, model):
    gPeakModels[name] = model
    
gPeakModels = dict()

RegisterPeakModel("theuerkauf", peak.PeakModelTheuerkauf)
RegisterPeakModel("ee", peak.PeakModelEE)

<|MERGE_RESOLUTION|>--- conflicted
+++ resolved
@@ -25,21 +25,6 @@
 dlmgr.LoadLibrary("fit")
 
 class Fitter:
-<<<<<<< HEAD
-	"""
-	"""
-	def __init__(self, peakModel, bgdeg):
-		self.SetPeakModel(peakModel)
-		self.bgdeg = bgdeg
-		self.spec = None
-		self.peakFitter = None
-		self.bgFitter = None
-		# degree of internal background , used when no background is set
-		self.intBgDeg = 0 
-	
-	def __getattr__(self, name):
-		return getattr(self.peakModel, name)
-=======
     """
     """
     def __init__(self, peakModel, bgdeg):
@@ -48,11 +33,11 @@
         self.spec = None
         self.peakFitter = None
         self.bgFitter = None
-        self.intBgDeg = 0
+        # degree of internal background , used when no background is set
+        self.intBgDeg = 0 
     
     def __getattr__(self, name):
         return getattr(self.peakModel, name)
->>>>>>> 952b39e3
 
     def FitBackground(self, spec, backgrounds):
         self.spec = spec
@@ -63,71 +48,14 @@
         self.bgFitter = bgfitter
         self.bgFitter.Fit(spec.fHist)
 
-	def RestoreBackgrounds(self, spec, backgrounds, values, errors, chisquare):
-		self.spec = spec
-		bgfitter = ROOT.HDTV.Fit.PolyBg(self.bgdeg)
-		for bg in backgrounds:
-			bgfitter.AddRegion(spec.cal.E2Ch(bg[0]), spec.cal.E2Ch(bg[1]))
-		self.bgFitter = bgfitter
-		self.bgFitter.Restore(values, errors, chisquare)
+    def RestoreBackgrounds(self, spec, backgrounds, values, errors, chisquare):
+        self.spec = spec
+        bgfitter = ROOT.HDTV.Fit.PolyBg(self.bgdeg)
+        for bg in backgrounds:
+            bgfitter.AddRegion(spec.cal.E2Ch(bg[0]), spec.cal.E2Ch(bg[1]))
+        self.bgFitter = bgfitter
+        self.bgFitter.Restore(values, errors, chisquare)
 
-<<<<<<< HEAD
-	def FitPeaks(self, spec, region, peaklist):
-		self.spec = spec
-		self.peakFitter = self.peakModel.GetFitter(region, peaklist, spec.cal)
-		# Do the fit
-		if self.bgFitter:
-			self.peakFitter.Fit(self.spec.fHist, self.bgFitter)
-		else:
-			self.peakFitter.Fit(self.spec.fHist, self.intBgDeg)
-		
-	def RestorePeaks(self, spec, region, peaklist, params, chisquare):
-		self.spec = spec
-		self.peakFitter = self.peakModel.GetFitter(region, peaklist, spec.cal)
-		if self.bgFitter:
-			self.peakFitter.Restore(self.bgFitter, chisquare)
-		else:
-			# FIXME: internal background
-			return 
-		for i in range(0, self.peakFitter.GetNumPeaks()):
-			cpeak=self.peakFitter.GetPeak(i)
-			for param in params:
-				cpeak.Restore(param, value, error)
-
-
-#	def GetResults(self):
-#		peaks = list()
-#		if not self.peakFitter:
-#			return peaks
-#		for i in range(0, self.peakFitter.GetNumPeaks()):
-#			cpeak=self.peakFitter.GetPeak(i)
-#			peaks.append(self.peakModel.CopyPeak(cpeak, self.spec.cal))
-#		# in some rare cases it can happen that peaks change position 
-#		# while doing the fit, thus we have to sort here
-#		peaks.sort()
-#		return peaks
-#		
-
-	def SetPeakModel(self, model):
-		"""
-		Sets the peak model to be used for fitting. model can be either a string,
-		in which case it is used as a key into the gPeakModels dictionary, or a 
-		PeakModel object.
-		"""
-		global gPeakModels
-		if type(model) == str:
-			model = gPeakModels[model]
-		self.peakModel = model()
-		self.peakFitter = None
-		
-	
-	def Copy(self):
-		new = Fitter(self.peakModel.name, self.bgdeg)
-		new.peakModel.fParStatus = self.peakModel.fParStatus.copy()
-		return new
-	
-	
-=======
     def FitPeaks(self, spec, region, peaklist):
         self.spec = spec
         self.peakFitter = self.peakModel.GetFitter(region, peaklist, spec.cal)
@@ -137,19 +65,32 @@
         else:
             self.peakFitter.Fit(self.spec.fHist, self.intBgDeg)
         
-                
-    def GetResults(self):
-        peaks = list()
-        if not self.peakFitter:
-            return peaks
+    def RestorePeaks(self, spec, region, peaklist, params, chisquare):
+        self.spec = spec
+        self.peakFitter = self.peakModel.GetFitter(region, peaklist, spec.cal)
+        if self.bgFitter:
+            self.peakFitter.Restore(self.bgFitter, chisquare)
+        else:
+            # FIXME: internal background
+            return 
         for i in range(0, self.peakFitter.GetNumPeaks()):
             cpeak=self.peakFitter.GetPeak(i)
-            peaks.append(self.peakModel.CopyPeak(cpeak, self.spec.cal))
-        # in some rare cases it can happen that peaks change position 
-        # while doing the fit, thus we have to sort here
-        peaks.sort()
-        return peaks
-        
+            for param in params:
+                cpeak.Restore(param, value, error)
+
+
+#    def GetResults(self):
+#        peaks = list()
+#        if not self.peakFitter:
+#            return peaks
+#        for i in range(0, self.peakFitter.GetNumPeaks()):
+#            cpeak=self.peakFitter.GetPeak(i)
+#            peaks.append(self.peakModel.CopyPeak(cpeak, self.spec.cal))
+#        # in some rare cases it can happen that peaks change position 
+#        # while doing the fit, thus we have to sort here
+#        peaks.sort()
+#        return peaks
+#        
 
     def SetPeakModel(self, model):
         """
@@ -165,12 +106,11 @@
         
     
     def Copy(self):
-        new = Fitter(self.peakModel.Name(), self.bgdeg)
+        new = Fitter(self.peakModel.name, self.bgdeg)
         new.peakModel.fParStatus = self.peakModel.fParStatus.copy()
         return new
     
     
->>>>>>> 952b39e3
 # global dictionary of available peak models
 def RegisterPeakModel(name, model):
     gPeakModels[name] = model
