/*
 * HDTV - A ROOT-based spectrum analysis software
 *  Copyright (C) 2006-2009  The HDTV development team (see file AUTHORS)
 *
 * This file is part of HDTV.
 *
 * HDTV is free software; you can redistribute it and/or modify it
 * under the terms of the GNU General Public License as published by the
 * Free Software Foundation; either version 2 of the License, or (at your
 * option) any later version.
 *
 * HDTV is distributed in the hope that it will be useful, but WITHOUT
 * ANY WARRANTY; without even the implied warranty of MERCHANTABILITY or
 * FITNESS FOR A PARTICULAR PURPOSE. See the GNU General Public License
 * for more details.
 *
 * You should have received a copy of the GNU General Public License
 * along with HDTV; if not, write to the Free Software Foundation,
 * Inc., 51 Franklin Street, Fifth Floor, Boston, MA 02110-1301, USA
 * 
 */
 
#include "TheuerkaufFitter.h"
#include "Util.h"
#include <TMath.h>
#include <Riostream.h>

namespace HDTV {
namespace Fit {

// *** TheuerkaufPeak ***
TheuerkaufPeak::TheuerkaufPeak(const Param& pos, const Param& vol, const Param& sigma, const Param& tl, const Param& tr, const Param& sh, const Param& sw)
{
  // Constructor

  fPos = pos;
  fVol = vol;
  fSigma = sigma;
  
  // Note that no tails correspond to tail parameters tl = tr = \infty. However, all
  // member functions are supposed to check fHasLeftTail and fHasRightTail and
  // then ignore the tail parameters. We only need to have some definite value to
  // not interfere with norm caching.
  if(!tl) {
    fTL = Param::Fixed(0.0);
    fHasLeftTail = false;
  } else {
    fTL = tl;
    fHasLeftTail = true;
  }
  
  if(!tr) {
    fTR = Param::Fixed(0.0);
    fHasRightTail = false;
  } else {
    fTR = tr;
    fHasRightTail = true;
  }
  
  if(!sh) {
    fSH = Param::Fixed(0.0);
    fHasStep = false;
  } else {
    fSH = sh;
    fHasStep = true;
  }
  
  if(!sw) {
    fSW = Param::Fixed(1.0);
  } else {
    fSW = sw;
  }
  
  fFunc = NULL;
}

TheuerkaufPeak::TheuerkaufPeak(const TheuerkaufPeak& src)
  : fPos(src.fPos),
    fVol(src.fVol),
    fSigma(src.fSigma),
    fTL(src.fTL),
    fTR(src.fTR),
    fSH(src.fSH),
    fSW(src.fSW),
    fHasLeftTail(src.fHasLeftTail),
    fHasRightTail(src.fHasRightTail),
    fHasStep(src.fHasStep),
    fFunc(src.fFunc),
    fPeakFunc(0)   // Do not copy the fPeakFunc pointer, it will be generated when needed.
{
  // Copy constructor
}

TheuerkaufPeak& TheuerkaufPeak::operator= (const TheuerkaufPeak& src)
{
  // Assignment operator (handles self-assignment implicitly)

  fPos = src.fPos;
  fVol = src.fVol;
  fSigma = src.fSigma;
  fTL = src.fTL;
  fTR = src.fTR;
  fSH = src.fSH;
  fSW = src.fSW;
  fHasLeftTail = src.fHasLeftTail;
  fHasRightTail = src.fHasRightTail;
  fHasStep = src.fHasStep;
  fFunc = src.fFunc;
  
  // Do not copy the fPeakFunc pointer, it will be generated when needed.
  fPeakFunc.reset(0);
  
  return *this;
}

void TheuerkaufPeak::RestoreParam(const Param& param, double value, double error)
{
    // Restores parameters and error for fit function.
    // Warnings:    Restore function of corresponding fitter has to be called
    //              beforehand!

    if(fFunc != NULL) {
        fFunc->SetParameter(param._Id(), value);
        fFunc->SetParError(param._Id(), error);
    }

    if(fPeakFunc.get()) {
        fPeakFunc->SetParameter(param._Id(), value);
        fPeakFunc->SetParError(param._Id(), error);
    }

}

const double TheuerkaufPeak::DECOMP_FUNC_WIDTH = 5.0;

TF1 *TheuerkaufPeak::GetPeakFunc()
{
  if(fPeakFunc.get() != 0)
    return fPeakFunc.get();
    
  if(fFunc == NULL)
    return NULL;
    
  double min = fPos.Value(fFunc) - DECOMP_FUNC_WIDTH * fSigma.Value(fFunc);
  double max = fPos.Value(fFunc) + DECOMP_FUNC_WIDTH * fSigma.Value(fFunc);
  int numParams = fFunc->GetNpar();
    
  fPeakFunc.reset(new TF1(GetFuncUniqueName("peak", this).c_str(),
                          this, &TheuerkaufPeak::EvalNoStep, min, max,
                          numParams, "TheuerkaufPeak", "EvalNoStep"));
                          
  for(int i=0; i<numParams; i++) {
    fPeakFunc->SetParameter(i, fFunc->GetParameter(i));
  }
  
  return fPeakFunc.get();
}

double TheuerkaufPeak::Eval(double *x, double *p)
{
  return EvalNoStep(x, p) + EvalStep(x, p);
}

double TheuerkaufPeak::EvalNoStep(double *x, double *p)
{
  double dx = *x - fPos.Value(p);
  double vol = fVol.Value(p);
  double sigma = fSigma.Value(p);
  double tl = fTL.Value(p);
  double tr = fTR.Value(p);
  double norm = GetNorm(sigma, tl, tr);
  double _x;
  
  // Peak function
  if(dx < -tl && fHasLeftTail) {
    _x = tl / (sigma * sigma) * (dx + tl / 2.0);
  } else if(dx < tr || !fHasRightTail) {
    _x = - dx * dx / (2.0 * sigma * sigma);
  } else {
    _x = - tr / (sigma * sigma) * (dx - tr / 2.0);
  }
  
  return vol * norm * exp(_x);
}
  
double TheuerkaufPeak::EvalStep(double *x, double *p)
{
  // Step function
  double stepval = 0.0;

  if(fHasStep) {
    double dx = *x - fPos.Value(p);
    double sigma = fSigma.Value(p);
    double sh = fSH.Value(p);
    double sw = fSW.Value(p);
    
    stepval = sh * (M_PI/2. + atan(sw * dx / (sqrt(2.) * sigma)));
  }
  
  return stepval;
}

double TheuerkaufPeak::GetNorm(double sigma, double tl, double tr)
{
  if(fCachedSigma == sigma && fCachedTL == tl && fCachedTR == tr)
    return fCachedNorm;

  double vol;
  
  // Contribution from left tail + left half of truncated gaussian
  if(fHasLeftTail) {
    vol = (sigma * sigma) / tl * exp(-(tl*tl)/(2.0*sigma*sigma));
    vol += sqrt(M_PI / 2.0) * sigma * TMath::Erf(tl / (sqrt(2.0)*sigma));
  } else {
    vol = sqrt(M_PI / 2.0) * sigma;
  }
  
  // Contribution from right tail + right half of truncated gaussian
  if(fHasRightTail) {
    vol += (sigma * sigma) / tr * exp(-(tr*tr)/(2.0*sigma*sigma));
    vol += sqrt(M_PI / 2.0) * sigma * TMath::Erf(tr / (sqrt(2.0)*sigma));
  } else {
    vol += sqrt(M_PI / 2.0) * sigma;
  }
  
  fCachedSigma = sigma;
  fCachedTL = tl;
  fCachedTR = tr;
  fCachedNorm = 1./vol;
 
  return fCachedNorm;
}

// *** TheuerkaufFitter ***
TheuerkaufFitter::TheuerkaufFitter(double r1, double r2)
 : Fitter()
{
  // Constructor

  fMin = TMath::Min(r1, r2);
  fMax = TMath::Max(r1, r2);
  
  fNumPeaks = 0;
  fIntBgDeg = -1;
  
  fChisquare = std::numeric_limits<double>::quiet_NaN();
}

void TheuerkaufFitter::AddPeak(const TheuerkaufPeak& peak)
{
  // Adds a peak to the peak list
  
  if(IsFinal())
    return;

  fPeaks.push_back(peak);
  fNumPeaks++;
}

double TheuerkaufFitter::Eval(double *x, double *p)
{
  // Private: evaluation function for fit
  
  double sum = 0.0;
  
  // Evaluate background function, if it has been given
  if(fBackground.get() != 0)
    sum = fBackground->Eval(*x);
    
  // Evaluate internal background
  double bg = 0.0;
  for(int i=fNumParams-1; i >= (fNumParams-fIntBgDeg-1); i--) {
    bg = bg * *x + p[i];
  }
  sum += bg;
  
  // Evaluate peaks
  std::vector<TheuerkaufPeak>::iterator iter;
  for(iter = fPeaks.begin(); iter != fPeaks.end(); iter++) {
    sum += iter->Eval(x, p);
  }
  
  return sum;
}

double TheuerkaufFitter::EvalBg(double *x, double *p)
{
  // Private: evaluation function for background
  
  double sum = 0.0;
  
  // Evaluate background function, if it has been given
  if(fBackground.get() != 0)
    sum = fBackground->Eval(*x);
    
  // Evaluate internal background
  double bg = 0.0;
  for(int i=fNumParams-1; i >= (fNumParams-fIntBgDeg-1); i--) {
    bg = bg * *x + p[i];
  }
  sum += bg;
  
  // Evaluate steps in peaks
  std::vector<TheuerkaufPeak>::iterator iter;
  for(iter = fPeaks.begin(); iter != fPeaks.end(); iter++) {
    sum += iter->EvalStep(x, p);
  }
  
  return sum;
}

TF1* TheuerkaufFitter::GetBgFunc()
{
  // Return a pointer to a function describing this fits background, including
  // any steps in peaks.
  // The function remains owned by the TheuerkaufFitter and is only valid as long
  // as the TheuerkaufFitter is.
  
  if(fBgFunc.get() != 0)
    return fBgFunc.get();
    
  if(fSumFunc.get() == 0)
    return 0;
    
  double min, max;
  if(fBackground.get() != 0) {
    min = TMath::Min(fMin, fBackground->GetMin());
    max = TMath::Max(fMax, fBackground->GetMax());
  } else {
    min = fMin;
    max = fMax;
  }
    
  fBgFunc.reset(new TF1(GetFuncUniqueName("fitbg", this).c_str(),
                        this, &TheuerkaufFitter::EvalBg, min, max,
                        fNumParams, "TheuerkaufFitter", "EvalBg"));
                        
  for(int i=0; i<fNumParams; i++) {
    fBgFunc->SetParameter(i, fSumFunc->GetParameter(i));
    fBgFunc->SetParError(i, fSumFunc->GetParError(i));
  }
                         
  return fBgFunc.get();
}

void TheuerkaufFitter::Fit(TH1& hist, const Background& bg)
{
  // Do the fit, using the given background function
  
  // Refuse to fit twice
  if(IsFinal())
    return;

  fBackground.reset(bg.Clone());
  fIntBgDeg = -1;
  _Fit(hist);
}

void TheuerkaufFitter::Fit(TH1& hist, int intBgDeg)
{
  // Do the fit, fitting a polynomial of degree intBgDeg for the background
  // at the same time. Set intBgDeg to -1 to disable background completely.
  
  // Refuse to fit twice
  if(IsFinal())
    return;

  fBackground.reset();
  fIntBgDeg = intBgDeg;
  _Fit(hist);
}

void TheuerkaufFitter::_Fit(TH1& hist)
{
  // Private: worker function to actually do the fit
  
  // Allocate additional parameters for internal polynomial background
  // Note that a polynomial of degree n has n+1 parameters!
  if(fIntBgDeg >= 0) {
    fNumParams += (fIntBgDeg + 1);
  }
  
  // Create fit function
  fSumFunc.reset(new TF1(GetFuncUniqueName("f", this).c_str(),
                         this, &TheuerkaufFitter::Eval, fMin, fMax,
                         fNumParams, "TheuerkaufFitter", "Eval"));
  
  // Check if there are any peaks with tails.
  //   If so, we do a preliminary fit with all tails fixed.
  bool needPreFit = false;
  std::vector<TheuerkaufPeak>::iterator iter;
  
  for(iter = fPeaks.begin(); iter != fPeaks.end(); iter ++) {
    if (iter->fTL.IsFree() || iter->fTR.IsFree())
      needPreFit = true;
  }
  
  // FIXME
  double avgVol = 1e3;
  
  // Init fit parameters
  for(iter = fPeaks.begin(); iter != fPeaks.end(); iter ++) {
	SetParameter(*fSumFunc, iter->fPos);
	SetParameter(*fSumFunc, iter->fVol, avgVol);
	SetParameter(*fSumFunc, iter->fSigma, 1.0);
	SetParameter(*fSumFunc, iter->fSH, 1.0);
	SetParameter(*fSumFunc, iter->fSW, 1.0);
	if(iter->fTL.IsFree()) {
	  fSumFunc->FixParameter(iter->fTL._Id(), 10.0);
	  needPreFit = true;
	}
	if(iter->fTR.IsFree()) {
	  fSumFunc->FixParameter(iter->fTR._Id(), 10.0);
	  needPreFit = true;
	}
	
	iter->SetSumFunc(fSumFunc.get());
  }
  
  if(needPreFit) {
    // Do the preliminary fit
    hist.Fit(fSumFunc.get(), "RQN");
    
    // Release tail parameters
    for(iter = fPeaks.begin(); iter != fPeaks.end(); iter ++) {
	  if(iter->fTL.IsFree())
	    fSumFunc->ReleaseParameter(iter->fTL._Id());
      if(iter->fTR.IsFree())
	    fSumFunc->ReleaseParameter(iter->fTR._Id());
  	}
  }

  // Now, do the ''real'' fit
  hist.Fit(fSumFunc.get(), "RQNM");
  
  // Store Chi^2
  fChisquare = fSumFunc->GetChisquare();
  
  // Finalize fitter
  fFinal = true;
}

void TheuerkaufFitter::Restore(const Background& bg, double ChiSquare)
{

  // Do the fit, using the given background function
  fBackground.reset(bg.Clone());
  fIntBgDeg = -1;


  // Allocate additional parameters for internal polynomial background
  // Note that a polynomial of degree n has n+1 parameters!
  if(fIntBgDeg >= 0) {
       fNumParams += (fIntBgDeg + 1);
  }

  // Create fit function
  fSumFunc.reset(new TF1(GetFuncUniqueName("f", this).c_str(),
          this, &TheuerkaufFitter::Eval, fMin, fMax,
          fNumParams, "TheuerkaufFitter", "Eval"));

  std::vector<TheuerkaufPeak>::iterator iter;
  for(iter = fPeaks.begin(); iter != fPeaks.end(); iter ++) {
      iter->SetSumFunc(fSumFunc.get());
  }

  // Store Chi^2
  fChisquare = ChiSquare;
<<<<<<< HEAD
=======
  fSumFunc->SetChisquare(ChiSquare);
>>>>>>> 946282f9

  // Finalize fitter
  fFinal = true;
}


} // end namespace Fit
} // end namespace HDTV
<|MERGE_RESOLUTION|>--- conflicted
+++ resolved
@@ -466,15 +466,11 @@
 
   // Store Chi^2
   fChisquare = ChiSquare;
-<<<<<<< HEAD
-=======
   fSumFunc->SetChisquare(ChiSquare);
->>>>>>> 946282f9
 
   // Finalize fitter
   fFinal = true;
 }
 
-
 } // end namespace Fit
 } // end namespace HDTV
